# Copyright (C) 2007 Alexandre Conrad, alexandre (dot) conrad (at) gmail (dot) com
#
# This module is part of FormAlchemy and is released under
# the MIT License: http://www.opensource.org/licenses/mit-license.php

import logging
logger = logging.getLogger('formalchemy.' + __name__)

from copy import copy, deepcopy
import warnings

from sqlalchemy.orm import class_mapper, Query
from sqlalchemy.orm.attributes import ScalarAttributeImpl, ScalarObjectAttributeImpl, CollectionAttributeImpl, InstrumentedAttribute
from sqlalchemy.orm.properties import CompositeProperty, ColumnProperty
from sqlalchemy.exceptions import InvalidRequestError # 0.4 support
from formalchemy import fatypes, validators, renderers
from formalchemy.utils import stringify
from formalchemy.renderers import *

__all__ = ['Field', 'AbstractField', 'AttributeField'] + renderers.__all__

################## FIELDS STUFF ####################

<<<<<<< HEAD
=======
    def _model_value_as_string(self):
        if self.field.model_value is None:
            return None
        if self.field.is_collection:
            return [self.stringify_value(v) for v in self.field.model_value]
        else:
            return self.stringify_value(self.field.model_value)

    def get_translator(self, **kwargs):
        """return a GNUTranslations object in the most convenient way
        """
        if 'F_' in kwargs:
            return kwargs.pop('F_')
        if 'lang' in kwargs:
            lang = kwargs.pop('lang')
        else:
            lang = 'en'
        return get_translator(lang=lang).gettext

    def render(self, **kwargs):
        """
        Render the field.  Use `self.name` to get a unique name for the
        input element and id.  `self._value` may also be useful if
        you are not rendering multiple input elements.
        """
        raise NotImplementedError()

    def render_readonly(self, **kwargs):
        """render a string representation of the field value"""
        value = self.field.raw_value
        if value is None:
            return ''
        if self.field.is_scalar_relation:
            q = self.field.query(self.field.relation_type())
            v = q.get(value)
            return _stringify(v)
        if isinstance(value, list):
            return u', '.join([_stringify(item) for item in value])
        if isinstance(value, unicode):
            return value
        return _stringify(value)

    def _params(self):
        return self.field.parent.data
    _params = property(_params)

    def _serialized_value(self):
        """
        Returns the appropriate value to deserialize for field's
        datatype, from the user-submitted data.  Only called
        internally, so, if you are overriding `deserialize`,
        you can use or ignore `_serialized_value` as you please.

        This is broken out into a separate method so multi-input
        renderers can stitch their values back into a single one
        to have that can be handled by the default deserialize.

        Do not attempt to deserialize here; return value should be a
        string (corresponding to the output of `str` for your data
        type), or for a collection type, a a list of strings,
        or None if no value was submitted for this renderer.

        The default _serialized_value returns the submitted value(s)
        in the input element corresponding to self.name.
        """
        if self.field.is_collection:
            return self._params.getall(self.name)
        return self._params.getone(self.name)

    def deserialize(self):
        """
        Turns the user-submitted data into a Python value.  (The raw
        data will be available in self.field.parent.data, or you
        can use `_serialized_value` if it is convenient.)  For SQLAlchemy
        collections, return a list of primary keys, and !FormAlchemy
        will take care of turning that into a list of objects.
        For manually added collections, return a list of values.

        You should only have to override this if you are using custom
        (e.g., Composite) types.
        """
        if self.field.is_collection:
            return [self._deserialize(subdata) for subdata in self._serialized_value()]
        return self._deserialize(self._serialized_value())

    def _deserialize(self, data):
        if isinstance(self.field.type, fatypes.Boolean):
            if data is not None:
                if data.lower() in ['1', 't', 'true', 'yes']: return True
                if data.lower() in ['0', 'f', 'false', 'no']: return False
        if data is None or data == self.field._null_option[1]:
            return None
        if isinstance(self.field.type, fatypes.Integer):
            return validators.integer(data, self)
        if isinstance(self.field.type, fatypes.Float):
            return validators.float_(data, self)
        if isinstance(self.field.type, fatypes.Numeric):
            if self.field.type.asdecimal:
                return validators.decimal_(data, self)
            else:
                return validators.float_(data, self)

        def _date(data):
            if data == 'YYYY-MM-DD' or data == '-MM-DD' or not data.strip():
                return None
            try:
                return datetime.date(*[int(st) for st in data.split('-')])
            except:
                raise validators.ValidationError('Invalid date')
        def _time(data):
            if data == 'HH:MM:SS' or not data.strip():
                return None
            try:
                return datetime.time(*[int(st) for st in data.split(':')])
            except:
                raise validators.ValidationError('Invalid time')

        if isinstance(self.field.type, fatypes.Date):
            return _date(data)
        if isinstance(self.field.type, fatypes.Time):
            return _time(data)
        if isinstance(self.field.type, fatypes.DateTime):
            data_date, data_time = data.split(' ')
            dt, tm = _date(data_date), _time(data_time)
            if dt is None and tm is None:
                return None
            elif dt is None or tm is None:
                raise validators.ValidationError('Incomplete datetime')
            return datetime.datetime(dt.year, dt.month, dt.day, tm.hour, tm.minute, tm.second)

        return data
    def stringify_value(self, v):
        return _stringify(v, null_value=self.field._null_option[1])

    def __repr__(self):
        return '<%s for %r>' % (self.__class__.__name__, self.field)

class EscapingReadonlyRenderer(FieldRenderer):
    """
    In readonly mode, html-escapes the output of the default renderer
    for this field type.  (Escaping is not performed by default because
    it is sometimes useful to have the renderer include raw html in its
    output.  The FormAlchemy admin app extension for Pylons uses this,
    for instance.)
    """
    def __init__(self, field):
        FieldRenderer.__init__(self, field)
        self._renderer = field._get_renderer()(field)

    def render(self, **kwargs):
        return self._renderer.render(**kwargs)

    def render_readonly(self, **kwargs):
        return h.html_escape(self._renderer.render_readonly(**kwargs))


class TextFieldRenderer(FieldRenderer):
    """render a field as a text field"""
    def length(self):
        return self.field.type.length
    length = property(length)

    def render(self, **kwargs):
        return h.text_field(self.name, value=self._value, maxlength=self.length, **kwargs)


class IntegerFieldRenderer(FieldRenderer):
    """render an integer as a text field"""
    def render(self, **kwargs):
        return h.text_field(self.name, value=self._value, **kwargs)


class FloatFieldRenderer(FieldRenderer):
    """render a float as a text field"""
    def render(self, **kwargs):
        return h.text_field(self.name, value=self._value, **kwargs)


class PasswordFieldRenderer(TextFieldRenderer):
    """Render a password field"""
    def render(self, **kwargs):
        return h.password_field(self.name, value=self._value, maxlength=self.length, **kwargs)
    def render_readonly(self):
        return '*'*6

class TextAreaFieldRenderer(FieldRenderer):
    """render a field as a textarea"""
    def render(self, **kwargs):
        if isinstance(kwargs.get('size'), tuple):
            kwargs['size'] = 'x'.join([str(i) for i in kwargs['size']])
        return h.text_area(self.name, content=self._value, **kwargs)


class HiddenFieldRenderer(FieldRenderer):
    """render a field as an hidden field"""
    def render(self, **kwargs):
        return h.hidden_field(self.name, value=self._value, **kwargs)
    def render_readonly(self):
        return ''


class CheckBoxFieldRenderer(FieldRenderer):
    """render a boolean value as checkbox field"""
    def render(self, **kwargs):
        return h.check_box(self.name, True, checked=_simple_eval(self._value or ''), **kwargs)
    def _serialized_value(self):
        if self.name not in self._params:
            return None
        return FieldRenderer._serialized_value(self)
    def deserialize(self):
        if self._serialized_value() is None:
            return False
        return FieldRenderer.deserialize(self)

class FileFieldRenderer(FieldRenderer):
    """render a file input field"""
    remove_label = _('Remove')
    def __init__(self, *args, **kwargs):
        FieldRenderer.__init__(self, *args, **kwargs)
        self._data = None # caches FieldStorage data
        self._filename = None

    def render(self, **kwargs):
        if self.field.model_value:
            checkbox_name = '%s--remove' % self.name
            return '%s %s %s' % (
                   h.file_field(self.name, **kwargs),
                   h.check_box(checkbox_name),
                   h.label(self.remove_label, for_=checkbox_name))
        else:
            return h.file_field(self.name, **kwargs)

    def get_size(self):
        value = self.field.raw_value
        if value is None:
            return 0
        return len(value)

    def readable_size(self):
        length = self.get_size()
        if length == 0:
            return '0 KB'
        if length <= 1024:
            return '1 KB'
        if length > 1048576:
            return '%0.02f MB' % (length / 1048576.0)
        return '%0.02f KB' % (length / 1024.0)

    def render_readonly(self, **kwargs):
        """
        render only the binary size in a human readable format but you can
        override it to whatever you want
        """
        return self.readable_size()

    def deserialize(self):
        data = FieldRenderer.deserialize(self)
        if isinstance(data, cgi.FieldStorage):
            if data.filename:
                # FieldStorage can only be read once so we need to cache the
                # value since FA call deserialize during validation and
                # synchronisation
                if self._data is None:
                    self._filename = data.filename
                    self._data = data.file.read()
                data = self._data
            else:
                data = None
        checkbox_name = '%s--remove' % self.name
        if not data and not self._params.has_key(checkbox_name):
            data = getattr(self.field.model, self.field.name)
        return data is not None and data or ''

# for when and/or is not safe b/c first might eval to false
def _ternary(condition, first, second):
    if condition:
        return first()
    return second()

class DateFieldRenderer(FieldRenderer):
    """Render a date field"""
    format = '%Y-%m-%d'
    edit_format = 'm-d-y'
    def render_readonly(self, **kwargs):
        value = self.field.raw_value
        return value and value.strftime(self.format) or ''
    def _render(self, **kwargs):
        data = self._params
        F_ = self.get_translator(**kwargs)
        month_options = [(F_('Month'), 'MM')] + [(F_('month_%02i' % i), str(i)) for i in xrange(1, 13)]
        day_options = [(F_('Day'), 'DD')] + [(i, str(i)) for i in xrange(1, 32)]
        mm_name = self.name + '__month'
        dd_name = self.name + '__day'
        yyyy_name = self.name + '__year'
        mm = _ternary((data is not None and mm_name in data), lambda: data[mm_name],  lambda: str(self.field.model_value and self.field.model_value.month))
        dd = _ternary((data is not None and dd_name in data), lambda: data[dd_name], lambda: str(self.field.model_value and self.field.model_value.day))
        # could be blank so don't use and/or construct
        if data is not None and yyyy_name in data:
            yyyy = data[yyyy_name]
        else:
            yyyy = str(self.field.model_value and self.field.model_value.year or 'YYYY')
        selects = dict(
                m=h.select(mm_name, h.options_for_select(month_options, selected=mm), **kwargs),
                d=h.select(dd_name, h.options_for_select(day_options, selected=dd), **kwargs),
                y=h.text_field(yyyy_name, value=yyyy, maxlength=4, size=4, **kwargs))
        value = [selects.get(l) for l in self.edit_format.split('-')]
        return ' '.join(value)
    def render(self, **kwargs):
        return h.content_tag('span', self._render(**kwargs), id=self.name)

    def _serialized_value(self):
        return '-'.join([self._params.getone(self.name + '__' + subfield) for subfield in ['year', 'month', 'day']])


class TimeFieldRenderer(FieldRenderer):
    """Render a time field"""
    format = '%H:%M:%S'
    def render_readonly(self, **kwargs):
        value = self.field.raw_value
        return value and value.strftime(self.format) or ''
    def _render(self, **kwargs):
        data = self._params
        hour_options = ['HH'] + [(i, str(i)) for i in xrange(24)]
        minute_options = ['MM' ] + [(i, str(i)) for i in xrange(60)]
        second_options = ['SS'] + [(i, str(i)) for i in xrange(60)]
        hh_name = self.name + '__hour'
        mm_name = self.name + '__minute'
        ss_name = self.name + '__second'
        hh = _ternary((data is not None and hh_name in data), lambda: data[hh_name], lambda: str(self.field.model_value and self.field.model_value.hour))
        mm = _ternary((data is not None and mm_name in data), lambda: data[mm_name], lambda: str(self.field.model_value and self.field.model_value.minute))
        ss = _ternary((data is not None and ss_name in data), lambda: data[ss_name], lambda: str(self.field.model_value and self.field.model_value.second))
        return h.select(hh_name, h.options_for_select(hour_options, selected=hh), **kwargs) \
               + ':' + h.select(mm_name, h.options_for_select(minute_options, selected=mm), **kwargs) \
               + ':' + h.select(ss_name, h.options_for_select(second_options, selected=ss), **kwargs)
    def render(self, **kwargs):
        return h.content_tag('span', self._render(**kwargs), id=self.name)

    def _serialized_value(self):
        return ':'.join([self._params.getone(self.name + '__' + subfield) for subfield in ['hour', 'minute', 'second']])


class DateTimeFieldRenderer(DateFieldRenderer, TimeFieldRenderer):
    """Render a date time field"""
    format = '%Y-%m-%d %H:%M:%S'
    def render(self, **kwargs):
        return h.content_tag('span', DateFieldRenderer._render(self, **kwargs) + ' ' + TimeFieldRenderer._render(self, **kwargs), id=self.name)

    def _serialized_value(self):
        return DateFieldRenderer._serialized_value(self) + ' ' + TimeFieldRenderer._serialized_value(self)


def _extract_options(options):
    if isinstance(options, dict):
        options = options.items()
    for choice in options:
        # Choice is a list/tuple...
        if isinstance(choice, (list, tuple)):
            if len(choice) != 2:
                raise Exception('Options should consist of two items, a name and a value; found %d items in %r' % (len(choice, choice)))
            yield choice
        # ... or just a string.
        else:
            if not isinstance(choice, basestring):
                raise Exception('List, tuple, or string value expected as option (got %r)' % choice)
            yield (choice, choice)


class RadioSet(FieldRenderer):
    """render a field as radio"""
    widget = staticmethod(h.radio_button)
    format = '%(field)s%(label)s'
    
    def _serialized_value(self):
        if self.name not in self._params:
            return None
        return FieldRenderer._serialized_value(self)

    def _is_checked(self, choice_value):
        return self._value == _stringify(choice_value)

    def render(self, options, **kwargs):
        self.radios = []
        for i, (choice_name, choice_value) in enumerate(_extract_options(options)):
            choice_id = '%s_%i' % (self.name, i)
            radio = self.widget(self.name, choice_value, id=choice_id,
                                checked=self._is_checked(choice_value), **kwargs)
            label = h.content_tag('label', choice_name, for_=choice_id)
            self.radios.append(self.format % dict(field=radio,
                                                  label=label))
        return h.tag("br").join(self.radios)


class CheckBoxSet(RadioSet):
    widget = staticmethod(h.check_box)

    def _serialized_value(self):
        if self.name not in self._params:
            return []
        return FieldRenderer._serialized_value(self)

    def _is_checked(self, choice_value):
        return _stringify(choice_value) in self._value


class SelectFieldRenderer(FieldRenderer):
    """render a field as select"""
    def _serialized_value(self):
        if self.name not in self._params:
            if self.field.is_collection:
                return []
            return None
        return FieldRenderer._serialized_value(self)

    def render(self, options, **kwargs):
        if callable(options):
            L = _normalized_options(options(self.field.parent))
            if not self.field.is_required() and not self.field.is_collection:
                L.insert(0, self.field._null_option)
        else:
            L = list(options)
        if len(L) > 0:
            if len(L[0]) == 2:
                L = [(k, self.stringify_value(v)) for k, v in L]
            else:
                L = [_stringify(k) for k in L]
        return h.select(self.name, h.options_for_select(L, selected=self._value), **kwargs)

    def render_readonly(self, options=None, **kwargs):
        """render a string representation of the field value.
           Try to retrieve a value from `options`
        """
        if not options or self.field.is_scalar_relation:
            return FieldRenderer.render_readonly(self)

        value = self.field.raw_value
        if value is None:
            return ''

        if callable(options):
            L = _normalized_options(options(self.field.parent))
        else:
            L = list(options)

        if len(L) > 0:
            if len(L[0]) == 2:
                L = [(v, k) for k, v in L]
            else:
                L = [(k, _stringify(k)) for k in L]
        D = dict(L)
        if isinstance(value, list):
            return u', '.join([_stringify(D.get(item, item)) for item in value])
        return _stringify(D.get(value, value))
>>>>>>> 60914f9c


def _pk_one_column(instance, column):
    try:
        attr = getattr(instance, column.key)
    except AttributeError:
        # FIXME: this is not clean but the only way i've found to retrieve the
        # real attribute name of the primary key.
        # This is needed when you use something like:
        #    id = Column('UGLY_NAMED_ID', primary_key=True)
        # It's a *really* needed feature
        cls = instance.__class__
        for k in instance._sa_class_manager.keys():
            props = getattr(cls, k).property
            if hasattr(props, 'columns'):
                if props.columns[0] is column:
                    attr = getattr(instance, k)
                    break
    return attr

def _pk(instance):
    # Return the value of this instance's primary key, suitable for passing to Query.get().  
    # Will be a tuple if PK is multicolumn.
    try:
        columns = class_mapper(type(instance)).primary_key
    except InvalidRequestError:
        return None
    if len(columns) == 1:
        return _pk_one_column(instance, columns[0])
    return tuple([_pk_one_column(instance, column) for column in columns])


# see http://code.activestate.com/recipes/364469/ for explanation.
# 2.6 provides ast.literal_eval, but requiring 2.6 is a bit of a stretch for now.
import compiler
class _SafeEval(object):
    def visit(self, node,**kw):
        cls = node.__class__
        meth = getattr(self,'visit'+cls.__name__,self.default)
        return meth(node, **kw)
            
    def default(self, node, **kw):
        for child in node.getChildNodes():
            return self.visit(child, **kw)
            
    visitExpression = default
    
    def visitName(self, node, **kw):
        if node.name in ['True', 'False', 'None']:
            return eval(node.name)

    def visitConst(self, node, **kw):
        return node.value

    def visitTuple(self,node, **kw):
        return tuple(self.visit(i) for i in node.nodes)
        
    def visitList(self,node, **kw):
        return [self.visit(i) for i in node.nodes]

def _simple_eval(source):
    """like 2.6's ast.literal_eval, but only does constants, lists, and tuples, for serialized pk eval"""
    if source == '':
        return None
    walker = _SafeEval()
    ast = compiler.parse(source, 'eval')
    return walker.visit(ast)


def _query_options(L):
    """
    Return a list of tuples of `(item description, item pk)`
    for each item in the iterable L, where `item description`
    is the result of str(item) and `item pk` is the item's primary key.
    """
    return [(stringify(item), _pk(item)) for item in L]


def _normalized_options(options):
    """
    If `options` is an SA query or an iterable of SA instances, it will be
    turned into a list of `(item description, item value)` pairs. Otherwise, a
    copy of the original options will be returned with no further validation.
    """
    if isinstance(options, Query):
        options = options.all()
    if callable(options):
        return options
    i = iter(options)
    try:
        first = i.next()
    except StopIteration:
        return []
    try:
        class_mapper(type(first))
    except:
        return list(options)
    return _query_options(options)


def _foreign_keys(property):
    # 0.4/0.5 compatibility fn
    try:
        return property.foreign_keys
    except AttributeError:
        return [r for l, r in property.synchronize_pairs]


def _model_equal(a, b):
    if not isinstance(a, type):
        a = type(a)
    if not isinstance(b, type):
        b = type(b)
    return a is b


def _cache_deserialize(func):
    """Simple caching decorator"""
    def cache_decorator(self, *args, **kwargs):
        if self._deserialization_done:
            return self._deserialization_result
               
        self._deserialization_result = func(self, *args, **kwargs)
        self._deserialization_done = True

        return self._deserialization_result
    return cache_decorator


class AbstractField(object):
    """
    Contains the information necessary to render (and modify the rendering of)
    a form field

    Methods taking an `options` parameter will accept several ways of
    specifying those options:

    - an iterable of SQLAlchemy objects; `str()` of each object will be the description, and the primary key the value
    - a SQLAlchemy query; the query will be executed with `all()` and the objects returned evaluated as above
    - an iterable of (description, value) pairs
    - a dictionary of {description: value} pairs

    Options can be "chained" indefinitely because each modification returns a new
    :mod:`Field <formalchemy.fields>` instance, so you can write::

    >>> from formalchemy.tests import FieldSet, User
    >>> fs = FieldSet(User)
    >>> fs.add(Field('foo').dropdown(options=[('one', 1), ('two', 2)]).radio())

    or::

    >>> fs.configure(options=[fs.name.label('Username').readonly()])

    """
    _null_option = (u'None', u'')

    def __init__(self, parent):
        # the FieldSet (or any ModelRenderer) owning this instance
        self.parent = parent
        if 0:
            import forms
            isinstance(self.parent, forms.FieldSet)
        # Renderer for this Field.  this will
        # be autoguessed, unless the user forces it with .dropdown,
        # .checkbox, etc.
        self._renderer = None
        # other render options, such as size, multiple, etc.
        self.render_opts = {}
        # validator functions added with .validate()
        self._validators = []
        # Prime cache for validation results
        self._deserialization_done = False
        self._deserialization_result = None
        # errors found by _validate() (which runs implicit and
        # explicit validators)
        self.errors = []
        self._readonly = False
        # label to use for the rendered field.  autoguessed if not specified by .label()
        self.label_text = None
        # optional attributes to pass to renderers
        self.html_options = {}
        # True iff this Field is a primary key
        self.is_pk = False
        # True iff this Field is a raw foreign key
        self.is_raw_foreign_key = False
        # Field metadata, for customization
        self.metadata = {}
        return False

    def __deepcopy__(self, memo):
        wrapper = copy(self)
        wrapper.render_opts = dict(self.render_opts)
        wrapper._validators = list(self._validators)
        wrapper.errors = list(self.errors)
        try:
            wrapper._renderer = copy(self._renderer)
        except TypeError: # 2.4 support
            # it's a lambda, safe to just use same referende
            pass
        if hasattr(wrapper._renderer, 'field'):
            wrapper._renderer.field = wrapper
        return wrapper

    def requires_label(self):
        return not isinstance(self.renderer, renderers.HiddenFieldRenderer)
    requires_label = property(requires_label)

    def query(self, *args, **kwargs):
        """Perform a query in the parent's session"""
        if not self.parent.session:
            raise Exception("No session found.  Either bind a session explicitly, or specify relation options manually so FormAlchemy doesn't try to autoload them.")
        return self.parent.session.query(*args, **kwargs)

    def _validate(self):
        if self.is_readonly():
            return True

        self.errors = []

        try:
            # Call renderer.deserialize(), because the deserializer can
            # also raise a ValidationError
            value = self._deserialize()
        except validators.ValidationError, e:
            self.errors.append(e)
            return False

        L = list(self._validators)
        if self.is_required() and validators.required not in L:
            L.append(validators.required)
        for validator in L:
            if validator is not validators.required and value is None:
                continue
            try:
                validator(value, self)
            except validators.ValidationError, e:
                self.errors.append(e.message)
            except TypeError, e:
                warnings.warn(DeprecationWarning('Please provide a field argument to your %r validator. Your validator will break in FA 1.5' % validator))
                try:
                    validator(value)
                except validators.ValidationError, e:
                    self.errors.append(e.message)
        return not self.errors

    def is_required(self):
        """True iff this Field must be given a non-empty value"""
        return validators.required in self._validators

    def is_readonly(self):
        """True iff this Field is in readonly mode"""
        return self._readonly

    def model(self):
        return self.parent.model
    model = property(model)

    def _modified(self, **kwattrs):
        # return a copy of self, with the given attributes modified
        copied = deepcopy(self)
        for attr, value in kwattrs.iteritems():
            setattr(copied, attr, value)
        return copied

    def update(self, **kwattrs):
        """
        Update field attributes in place. Allowed attributes are: validate,
        renderer, readonly, nul_as, label, multiple, options, size::

            >>> field = Field('myfield')
            >>> field.update(label='My field', renderer=SelectFieldRenderer,
            ...              options=[('Value', 1)])
            AttributeField(myfield)
            >>> field.label_text
            'My field'
            >>> field.renderer
            <SelectFieldRenderer for AttributeField(myfield)>

        """
        attrs = kwattrs.keys()
        mapping = dict(renderer='_renderer',
                       readonly='_readonly',
                       null_as='_null_option',
                       label='label_text')
        for attr in attrs:
            value = kwattrs.pop(attr)
            if attr == 'validate':
                self.validators.append(value)
            elif attr in mapping:
                attr = mapping.get(attr)
                setattr(self, attr, value)
            elif attr in ('multiple', 'options', 'size'):
                if attr == 'options' and value is not None:
                    value = _normalized_options(value)
                self.render_opts[attr] = value
        return self

    def with_null_as(self, option):
        """Render null as the given option tuple of text, value."""
        return self._modified(_null_option=option)
    def with_renderer(self, renderer):
        """
        Return a copy of this Field, with a different renderer.
        Used for one-off renderer changes; if you want to change the
        renderer for all instances of a Field type, modify
        FieldSet.default_renderers instead.
        """
        return self._modified(_renderer=renderer)
    def bind(self, parent):
        """Return a copy of this Field, bound to a different parent"""
        return self._modified(parent=parent)
    def with_metadata(self, **attrs):
        """Attach some metadata attributes to the Field, to be used by
        conditions in templates.

        Example usage:

          >>> test = Field('test')
          >>> field = test.with_metadata(instructions='use this widget this way')
          ...

        And further in your templates you can verify:

          >>> 'instructions' in field.metadata
          True

        and display the content in a <span> or something.
        """
        new_attr = self.metadata.copy()
        new_attr.update(attrs)
        return self._modified(metadata=new_attr)
    def validate(self, validator):
        """
        Add the `validator` function to the list of validation
        routines to run when the `FieldSet`'s `validate` method is
        run. Validator functions take two parameter: the `value` to
        validate and the `field` being validated.
        This value will have already been turned into the
        appropriate data type for the given `Field` (string, int, float,
        etc.). It should raise `ValidationError` if validation
        fails with a message explaining the cause of failure.
        """
        field = deepcopy(self)
        field._validators.append(validator)
        return field
    def required(self):
        """
        Convenience method for `validate(validators.required)`. By
        default, NOT NULL columns are required. You can only add
        required-ness, not remove it.
        """
        return self.validate(validators.required)
    def with_html(self, **html_options):
        """
        Give some HTML options to renderer.

        Trailing underscore (_) characters will be stripped. For example,
        you might want to add a `class` attribute to your checkbox. You
        would need to specify `.options(class_='someclass')`.

        For WebHelpers-aware people: those parameters will be passed to
        the `text_area()`, `password()`, `text()`, etc.. webhelpers.

        NOTE: Those options can override generated attributes and can mess
              the `sync` calls, or `label`-tag associations (if you change
              `name`, or `id` for example).  Use with caution.
        """
        new_opts = copy(self.html_options)
        for k, v in html_options.iteritems():
            new_opts[k.rstrip('_')] = v
        return self._modified(html_options=new_opts)
    def label(self, text):
        """
        Change the label associated with this field.  By default, the field name
        is used, modified for readability (e.g., 'user_name' -> 'User name').
        """
        return self._modified(label_text=text)
    def readonly(self, value=True):
        """Render the field readonly."""
        return self._modified(_readonly=True)
    def hidden(self):
        """Render the field hidden.  (Value only, no label.)"""
        return self._modified(_renderer=renderers.HiddenFieldRenderer,
                              xrender_opts={})
    def password(self):
        """Render the field as a password input, hiding its value."""
        field = deepcopy(self)
        field._renderer = lambda: field.parent.default_renderers['password']
        field.render_opts = {}
        return field
    def textarea(self, size=None):
        """
        Render the field as a textarea.  Size must be a string
        (`"25x10"`) or tuple (`25, 10`).
        """
        field = deepcopy(self)
        field._renderer = lambda: field.parent.default_renderers['textarea']
        if size:
            field.render_opts = {'size': size}
        return field
    def radio(self, options=None):
        """Render the field as a set of radio buttons."""
        field = deepcopy(self)
        field._renderer = lambda: field.parent.default_renderers['radio']
        if options is None:
            options = self.render_opts.get('options')
        else:
            options = _normalized_options(options)
        field.render_opts = {'options': options}
        return field
    def checkbox(self, options=None):
        """Render the field as a set of checkboxes."""
        field = deepcopy(self)
        field._renderer = lambda: field.parent.default_renderers['checkbox']
        if options is None:
            options = self.render_opts.get('options')
        else:
            options = _normalized_options(options)
        field.render_opts = {'options': options}
        return field
    def dropdown(self, options=None, multiple=False, size=5):
        """
        Render the field as an HTML select field.
        (With the `multiple` option this is not really a 'dropdown'.)
        """
        field = deepcopy(self)
        field._renderer = lambda: field.parent.default_renderers['dropdown']
        if options is None:
            options = self.render_opts.get('options')
        else:
            options = _normalized_options(options)
        field.render_opts = {'multiple': multiple, 'options': options}
        if multiple:
            field.render_opts['size'] = size
        return field
    def reset(self):
        """
        Return the field with all configuration changes reverted.
        """
        return deepcopy(self.parent._fields[self.name])

    def _get_renderer(self):
        for t in self.parent.default_renderers:
            if not isinstance(t, basestring) and isinstance(self.type, t):
                return self.parent.default_renderers[t]
        raise TypeError(
                'No renderer found for field %s. '
                'Type %s as no default renderer' % (self.name, self.type))

    def renderer(self):
        if self._renderer is None:
            self._renderer = self._get_renderer()
        if callable(self._renderer):
            # invoke potential lambda
            try:
                self._renderer = self._renderer()
            except TypeError:
                pass
        if callable(self._renderer):
            # must be a Renderer class.  instantiate.
            self._renderer = self._renderer(self)
        return self._renderer
    renderer = property(renderer)

    def _get_render_opts(self):
        """
        Calculate the final options dict to be sent to renderers.
        """
        # Use options from internally set render_opts
        opts = dict(self.render_opts)
        # Override with user-specified options (with .with_html())
        opts.update(self.html_options)
        return opts

    def render(self):
        """
        Render this Field as HTML.
        """
        if self.is_readonly():
            return self.render_readonly()

        opts = self._get_render_opts()

        if (isinstance(self.type, fatypes.Boolean)
            and not opts.get('options')
            and self.renderer.__class__ in [self.parent.default_renderers['dropdown'], self.parent.default_renderers['radio']]):
            opts['options'] = [('Yes', True), ('No', False)]
        return self.renderer.render(**opts)

    def render_readonly(self):
        """
        Render this Field as HTML for read only mode.
        """
        return self.renderer.render_readonly(**self._get_render_opts())

    def _pkify(self, value):
        """return the PK for value, if applicable"""
        return value

    def value(self):
        """
        The value of this Field: use the corresponding value in the bound `data`,
        if any; otherwise, use the value in the bound `model`.  For SQLAlchemy models,
        if there is still no value, use the default defined on the corresponding `Column`.

        For SQLAlchemy collections,
        a list of the primary key values of the items in the collection is returned.

        Invalid form data will cause an error to be raised.  Controllers should thus validate first.
        Renderers should thus never access .value; use .model_value instead.  
        """
        # TODO add ._validated flag to save users from themselves?
        if not self.is_readonly() and self.parent.data is not None:
            v = self._deserialize()
            if v is not None:
                return self._pkify(v)
        return self.model_value
    value = property(value)

    def value_objects(self):
        """This is the same as `value`, except that when used with ForeignKeys,
        instead of returning a list of primary keys, it will return a list of
        objects.
        """
        if not self.is_readonly() and self.parent.data is not None:
            return self._deserialize()
        return self.model_value
    value_objects = property(value_objects)

    def model_value(self):
        """
        raw value from model, transformed if necessary for use as a form input value.
        """
        raise NotImplementedError()
    model_value = property(model_value)
        
    def raw_value(self):
        """
        raw value from model.  different from `.model_value` in SQLAlchemy fields, because for reference types,
        `.model_value` will return the foreign key ID.  This will return the actual object 
        referenced instead.
        """
        raise NotImplementedError()

    @_cache_deserialize
    def _deserialize(self):
        return self.renderer.deserialize()

class Field(AbstractField):
    """
    A manually-added form field.

    This is the object that will be used if you create a field and add
    it to a FieldSet using the `add()` method. Default values will be
    the one passed as the `value` parameter. Raw model value will be that
    default value also.

    NOTE: you can override `raw_value` to return some data actually
    fetched from the model, through `self.model.some_attribute`, if you
    added a field to a FieldSet which is bound to an SQLAlchemy model.
    This way you could completely customize the behavior of your widget.
    Keep in mind that you will have to save the renderers' `.value` to
    your model's attribute manually. You should simply need to assign your
    `[FieldSet].[field_name].value` to your model, somewhere after calling
    `sync()` on your `FieldSet`.
    """
    def __init__(self, name=None, type=fatypes.String, value=None, **kwattrs):
        """
        Create a new Field object.

        - `name`: 
              field name

        - `type=types.String`: 
              data type, from formalchemy.types (Integer, Float, String, Binary,
              Boolean, Date, DateTime, Time) or a custom type

        - `value=None`: 
              default value.  If value is a callable, it will be passed the current
              bound model instance when the value is read.  This allows creating a
              Field whose value depends on the model once, then binding different
              instances to it later.

          * `name`: field name
          * `type`: data type, from formalchemy.types (Boolean, Integer, String, etc.),
            or a custom type for which you have added a renderer.
          * `value`: default value.  If value is a callable, it will be passed
            the current bound model instance when the value is read.  This allows
            creating a Field whose value depends on the model once, then
            binding different instances to it later.
        """
        AbstractField.__init__(self, None) # parent will be set by ModelRenderer.add
        self.type = type()
        self.name = self.key = name
        self._value = value
        self.is_relation = False
        self.is_scalar_relation = False
        self.update(**kwattrs)

    def update(self, **kwattrs):
        if 'value' in kwattrs:
            self._value = kwattrs.pop('value')
        return AbstractField.update(self, **kwattrs)

    def model_value(self):
        return self.raw_value
    model_value = property(model_value)

    def is_collection(self):
        return self.render_opts.get('multiple', False) or isinstance(self.renderer, self.parent.default_renderers['checkbox'])
    is_collection = property(is_collection)

    def raw_value(self):
        try:
            # this is NOT the same as getattr -- getattr will return the class's
            # value for the attribute name, which for a manually added Field will
            # be the Field object.  So force looking in the instance __dict__ only.
            return self.model.__dict__[self.name]
        except (KeyError, AttributeError):
            pass
        if callable(self._value):
            return self._value(self.model)
        return self._value
    raw_value = property(raw_value)

    def sync(self):
        """Set the attribute's value in `model` to the value given in `data`"""
        if not self.is_readonly():
            self._value = self._deserialize()

    def __repr__(self):
        return 'AttributeField(%s)' % self.name

    def __eq__(self, other):
        # we override eq so that when we configure with options=[...], we can match the renders in options
        # with the ones that were generated at FieldSet creation time
        try:
            return self.name == other.name and _model_equal(self.model, other.model)
        except (AttributeError, ValueError):
            return False
    def __hash__(self):
        return hash(self.name)


class AttributeField(AbstractField):
    """
    Field corresponding to an SQLAlchemy attribute.

    This class will be used automatically when mapping to an SQLAlchemy
    object. Default data will be taken from the table definitions. Raw
    model values will be taken from the model objects.
    """
    def __init__(self, instrumented_attribute, parent):
        """
            >>> from formalchemy.tests import FieldSet, Order
            >>> fs = FieldSet(Order)
            >>> print fs.user.key
            user

            >>> print fs.user.name
            user_id
        """
        AbstractField.__init__(self, parent)
        # we rip out just the parts we care about from InstrumentedAttribute.
        # impl is the AttributeImpl.  So far all we care about there is ".key,"
        # which is the name of the attribute in the mapped class.
        self._impl = instrumented_attribute.impl
        # property is the PropertyLoader which handles all the interesting stuff.
        # mapper, columns, and foreign keys are all located there.
        self._property = instrumented_attribute.property

        # True iff this is a multi-valued (one-to-many or many-to-many) SA relation
        self.is_collection = isinstance(self._impl, CollectionAttributeImpl)

        # True iff this is the 'one' end of a one-to-many relation
        self.is_scalar_relation = isinstance(self._impl, ScalarObjectAttributeImpl)

        # True iff this field represents a mapped SA relation
        self.is_relation = self.is_scalar_relation or self.is_collection

        self.is_composite = isinstance(self._property, CompositeProperty)

        _columns = self._columns

        self.is_pk = bool([c for c in self._columns if c.primary_key])

        self.is_raw_foreign_key = bool(isinstance(self._property, ColumnProperty) and _foreign_keys(self._property.columns[0]))

        self.is_composite_foreign_key = len(_columns) > 1 and not [c for c in _columns if not _foreign_keys(c)]

        if self.is_composite:
            # this is a little confusing -- we need to return an _instance_ of
            # the correct type, which for composite values will be the value
            # itself. SA should probably have called .type something
            # different, or just not instantiated them...
            self.type = self._property.composite_class.__new__(self._property.composite_class)
        elif len(_columns) > 1:
            self.type = None # may have to be more accurate here
        else:
            self.type = _columns[0].type

        self.key = self._impl.key
        self._column_name = '_'.join([c.name for c in _columns])

        # The name of the form input. usually the same as the key, except for
        # single-valued SA relation properties. For example, for order.user,
        # name will be 'user_id' (assuming that is indeed the name of the foreign
        # key to users), but for user.orders, name will be 'orders'.
        if self.is_collection or self.is_composite or not hasattr(self.model, self._column_name):
            self.name = self.key
        else:
            self.name = self._column_name

        # smarter default "required" value
        if not self.is_collection and not self.is_readonly() and [c for c in _columns if not c.nullable]:
            self._validators.append(validators.required)

    def is_readonly(self):
        from sqlalchemy.sql.expression import _Label
        return AbstractField.is_readonly(self) or isinstance(self._columns[0], _Label)

    def _columns(self):
        if self.is_scalar_relation:
            # If the attribute is a foreign key, return the Column that this
            # attribute is mapped from -- e.g., .user -> .user_id.
            return _foreign_keys(self._property)
        elif isinstance(self._impl, ScalarAttributeImpl) or self._impl.__class__.__name__ in ('ProxyImpl', '_ProxyImpl'): # 0.4 compatibility: ProxyImpl is a one-off class for each synonym, can't import it
            # normal property, mapped to a single column from the main table
            return self._property.columns
        else:
            # collection -- use the mapped class's PK
            assert self.is_collection, self._impl.__class__
            return self._property.mapper.primary_key
    _columns = property(_columns)

    def relation_type(self):
        """
        The type of object in the collection (e.g., `User`).
        Calling this is only valid when `is_relation` is True.
        """
        return self._property.mapper.class_

    def _pkify(self, value):
        """return the PK for value, if applicable"""
        if value is None:
            return None
        if self.is_collection:
            return [_pk(item) for item in value]
        return value

    def model_value(self):
        return self._pkify(self.raw_value)
    model_value = property(model_value)

    def raw_value(self):
        try:
            v = getattr(self.model, self.name)
        except AttributeError:
            v = getattr(self.model, self.key)
        if v is not None:
            return v

        _columns = self._columns
        if len(_columns) == 1 and  _columns[0].default:
            try:
                from sqlalchemy.sql.expression import Function
            except ImportError:
                from sqlalchemy.sql.expression import _Function as Function
            arg = _columns[0].default.arg
            if callable(arg) or isinstance(arg, Function):
                # callables often depend on the current time, e.g. datetime.now or the equivalent SQL function.
                # these are meant to be the value *at insertion time*, so it's not strictly correct to
                # generate a value at form-edit time.
                pass
            else:
                return arg
        return None
    raw_value = property(raw_value)

    def sync(self):
        """Set the attribute's value in `model` to the value given in `data`"""
        if not self.is_readonly():
            setattr(self.model, self.name, self._deserialize())

    def __eq__(self, other):
        # we override eq so that when we configure with options=[...], we can match the renders in options
        # with the ones that were generated at FieldSet creation time
        try:
            return self._impl is other._impl and _model_equal(self.model, other.model)
        except (AttributeError, ValueError):
            return False
    def __hash__(self):
        return hash(self._impl)

    def __repr__(self):
        return 'AttributeField(%s)' % self.key

    def render(self):
        if self.is_readonly():
            return self.render_readonly()
        if self.is_relation and self.render_opts.get('options') is None:
            if self.is_required() or self.is_collection:
                self.render_opts['options'] = []
            else:
                self.render_opts['options'] = [self._null_option]
            # todo 2.0 this does not handle primaryjoin (/secondaryjoin) alternate join conditions
            fk_cls = self.relation_type()
            order_by = self._property.order_by or list(class_mapper(fk_cls).primary_key)
            q = self.query(fk_cls).order_by(order_by)
            self.render_opts['options'] += _query_options(q)
            logger.debug('options for %s are %s' % (self.name, self.render_opts['options']))
        if self.is_collection and isinstance(self.renderer, self.parent.default_renderers['dropdown']):
            self.render_opts['multiple'] = True
            if 'size' not in self.render_opts:
                self.render_opts['size'] = 5
        return AbstractField.render(self)

    def _get_renderer(self):
        if self.is_relation:
            return self.parent.default_renderers['dropdown']
        return AbstractField._get_renderer(self)

    @_cache_deserialize
    def _deserialize(self):
        # for multicolumn keys, we turn the string into python via _simple_eval; otherwise,
        # the key is just the raw deserialized value (which is already an int, etc., as necessary)
        if len(self._columns) > 1:
            python_pk = _simple_eval
        else:
            python_pk = lambda st: st

        if self.is_collection:
            return [self.query(self.relation_type()).get(python_pk(pk)) for pk in self.renderer.deserialize()]
        if self.is_composite_foreign_key:
            return self.query(self.relation_type()).get(python_pk(self.renderer.deserialize()))
        return self.renderer.deserialize()<|MERGE_RESOLUTION|>--- conflicted
+++ resolved
@@ -21,461 +21,6 @@
 
 ################## FIELDS STUFF ####################
 
-<<<<<<< HEAD
-=======
-    def _model_value_as_string(self):
-        if self.field.model_value is None:
-            return None
-        if self.field.is_collection:
-            return [self.stringify_value(v) for v in self.field.model_value]
-        else:
-            return self.stringify_value(self.field.model_value)
-
-    def get_translator(self, **kwargs):
-        """return a GNUTranslations object in the most convenient way
-        """
-        if 'F_' in kwargs:
-            return kwargs.pop('F_')
-        if 'lang' in kwargs:
-            lang = kwargs.pop('lang')
-        else:
-            lang = 'en'
-        return get_translator(lang=lang).gettext
-
-    def render(self, **kwargs):
-        """
-        Render the field.  Use `self.name` to get a unique name for the
-        input element and id.  `self._value` may also be useful if
-        you are not rendering multiple input elements.
-        """
-        raise NotImplementedError()
-
-    def render_readonly(self, **kwargs):
-        """render a string representation of the field value"""
-        value = self.field.raw_value
-        if value is None:
-            return ''
-        if self.field.is_scalar_relation:
-            q = self.field.query(self.field.relation_type())
-            v = q.get(value)
-            return _stringify(v)
-        if isinstance(value, list):
-            return u', '.join([_stringify(item) for item in value])
-        if isinstance(value, unicode):
-            return value
-        return _stringify(value)
-
-    def _params(self):
-        return self.field.parent.data
-    _params = property(_params)
-
-    def _serialized_value(self):
-        """
-        Returns the appropriate value to deserialize for field's
-        datatype, from the user-submitted data.  Only called
-        internally, so, if you are overriding `deserialize`,
-        you can use or ignore `_serialized_value` as you please.
-
-        This is broken out into a separate method so multi-input
-        renderers can stitch their values back into a single one
-        to have that can be handled by the default deserialize.
-
-        Do not attempt to deserialize here; return value should be a
-        string (corresponding to the output of `str` for your data
-        type), or for a collection type, a a list of strings,
-        or None if no value was submitted for this renderer.
-
-        The default _serialized_value returns the submitted value(s)
-        in the input element corresponding to self.name.
-        """
-        if self.field.is_collection:
-            return self._params.getall(self.name)
-        return self._params.getone(self.name)
-
-    def deserialize(self):
-        """
-        Turns the user-submitted data into a Python value.  (The raw
-        data will be available in self.field.parent.data, or you
-        can use `_serialized_value` if it is convenient.)  For SQLAlchemy
-        collections, return a list of primary keys, and !FormAlchemy
-        will take care of turning that into a list of objects.
-        For manually added collections, return a list of values.
-
-        You should only have to override this if you are using custom
-        (e.g., Composite) types.
-        """
-        if self.field.is_collection:
-            return [self._deserialize(subdata) for subdata in self._serialized_value()]
-        return self._deserialize(self._serialized_value())
-
-    def _deserialize(self, data):
-        if isinstance(self.field.type, fatypes.Boolean):
-            if data is not None:
-                if data.lower() in ['1', 't', 'true', 'yes']: return True
-                if data.lower() in ['0', 'f', 'false', 'no']: return False
-        if data is None or data == self.field._null_option[1]:
-            return None
-        if isinstance(self.field.type, fatypes.Integer):
-            return validators.integer(data, self)
-        if isinstance(self.field.type, fatypes.Float):
-            return validators.float_(data, self)
-        if isinstance(self.field.type, fatypes.Numeric):
-            if self.field.type.asdecimal:
-                return validators.decimal_(data, self)
-            else:
-                return validators.float_(data, self)
-
-        def _date(data):
-            if data == 'YYYY-MM-DD' or data == '-MM-DD' or not data.strip():
-                return None
-            try:
-                return datetime.date(*[int(st) for st in data.split('-')])
-            except:
-                raise validators.ValidationError('Invalid date')
-        def _time(data):
-            if data == 'HH:MM:SS' or not data.strip():
-                return None
-            try:
-                return datetime.time(*[int(st) for st in data.split(':')])
-            except:
-                raise validators.ValidationError('Invalid time')
-
-        if isinstance(self.field.type, fatypes.Date):
-            return _date(data)
-        if isinstance(self.field.type, fatypes.Time):
-            return _time(data)
-        if isinstance(self.field.type, fatypes.DateTime):
-            data_date, data_time = data.split(' ')
-            dt, tm = _date(data_date), _time(data_time)
-            if dt is None and tm is None:
-                return None
-            elif dt is None or tm is None:
-                raise validators.ValidationError('Incomplete datetime')
-            return datetime.datetime(dt.year, dt.month, dt.day, tm.hour, tm.minute, tm.second)
-
-        return data
-    def stringify_value(self, v):
-        return _stringify(v, null_value=self.field._null_option[1])
-
-    def __repr__(self):
-        return '<%s for %r>' % (self.__class__.__name__, self.field)
-
-class EscapingReadonlyRenderer(FieldRenderer):
-    """
-    In readonly mode, html-escapes the output of the default renderer
-    for this field type.  (Escaping is not performed by default because
-    it is sometimes useful to have the renderer include raw html in its
-    output.  The FormAlchemy admin app extension for Pylons uses this,
-    for instance.)
-    """
-    def __init__(self, field):
-        FieldRenderer.__init__(self, field)
-        self._renderer = field._get_renderer()(field)
-
-    def render(self, **kwargs):
-        return self._renderer.render(**kwargs)
-
-    def render_readonly(self, **kwargs):
-        return h.html_escape(self._renderer.render_readonly(**kwargs))
-
-
-class TextFieldRenderer(FieldRenderer):
-    """render a field as a text field"""
-    def length(self):
-        return self.field.type.length
-    length = property(length)
-
-    def render(self, **kwargs):
-        return h.text_field(self.name, value=self._value, maxlength=self.length, **kwargs)
-
-
-class IntegerFieldRenderer(FieldRenderer):
-    """render an integer as a text field"""
-    def render(self, **kwargs):
-        return h.text_field(self.name, value=self._value, **kwargs)
-
-
-class FloatFieldRenderer(FieldRenderer):
-    """render a float as a text field"""
-    def render(self, **kwargs):
-        return h.text_field(self.name, value=self._value, **kwargs)
-
-
-class PasswordFieldRenderer(TextFieldRenderer):
-    """Render a password field"""
-    def render(self, **kwargs):
-        return h.password_field(self.name, value=self._value, maxlength=self.length, **kwargs)
-    def render_readonly(self):
-        return '*'*6
-
-class TextAreaFieldRenderer(FieldRenderer):
-    """render a field as a textarea"""
-    def render(self, **kwargs):
-        if isinstance(kwargs.get('size'), tuple):
-            kwargs['size'] = 'x'.join([str(i) for i in kwargs['size']])
-        return h.text_area(self.name, content=self._value, **kwargs)
-
-
-class HiddenFieldRenderer(FieldRenderer):
-    """render a field as an hidden field"""
-    def render(self, **kwargs):
-        return h.hidden_field(self.name, value=self._value, **kwargs)
-    def render_readonly(self):
-        return ''
-
-
-class CheckBoxFieldRenderer(FieldRenderer):
-    """render a boolean value as checkbox field"""
-    def render(self, **kwargs):
-        return h.check_box(self.name, True, checked=_simple_eval(self._value or ''), **kwargs)
-    def _serialized_value(self):
-        if self.name not in self._params:
-            return None
-        return FieldRenderer._serialized_value(self)
-    def deserialize(self):
-        if self._serialized_value() is None:
-            return False
-        return FieldRenderer.deserialize(self)
-
-class FileFieldRenderer(FieldRenderer):
-    """render a file input field"""
-    remove_label = _('Remove')
-    def __init__(self, *args, **kwargs):
-        FieldRenderer.__init__(self, *args, **kwargs)
-        self._data = None # caches FieldStorage data
-        self._filename = None
-
-    def render(self, **kwargs):
-        if self.field.model_value:
-            checkbox_name = '%s--remove' % self.name
-            return '%s %s %s' % (
-                   h.file_field(self.name, **kwargs),
-                   h.check_box(checkbox_name),
-                   h.label(self.remove_label, for_=checkbox_name))
-        else:
-            return h.file_field(self.name, **kwargs)
-
-    def get_size(self):
-        value = self.field.raw_value
-        if value is None:
-            return 0
-        return len(value)
-
-    def readable_size(self):
-        length = self.get_size()
-        if length == 0:
-            return '0 KB'
-        if length <= 1024:
-            return '1 KB'
-        if length > 1048576:
-            return '%0.02f MB' % (length / 1048576.0)
-        return '%0.02f KB' % (length / 1024.0)
-
-    def render_readonly(self, **kwargs):
-        """
-        render only the binary size in a human readable format but you can
-        override it to whatever you want
-        """
-        return self.readable_size()
-
-    def deserialize(self):
-        data = FieldRenderer.deserialize(self)
-        if isinstance(data, cgi.FieldStorage):
-            if data.filename:
-                # FieldStorage can only be read once so we need to cache the
-                # value since FA call deserialize during validation and
-                # synchronisation
-                if self._data is None:
-                    self._filename = data.filename
-                    self._data = data.file.read()
-                data = self._data
-            else:
-                data = None
-        checkbox_name = '%s--remove' % self.name
-        if not data and not self._params.has_key(checkbox_name):
-            data = getattr(self.field.model, self.field.name)
-        return data is not None and data or ''
-
-# for when and/or is not safe b/c first might eval to false
-def _ternary(condition, first, second):
-    if condition:
-        return first()
-    return second()
-
-class DateFieldRenderer(FieldRenderer):
-    """Render a date field"""
-    format = '%Y-%m-%d'
-    edit_format = 'm-d-y'
-    def render_readonly(self, **kwargs):
-        value = self.field.raw_value
-        return value and value.strftime(self.format) or ''
-    def _render(self, **kwargs):
-        data = self._params
-        F_ = self.get_translator(**kwargs)
-        month_options = [(F_('Month'), 'MM')] + [(F_('month_%02i' % i), str(i)) for i in xrange(1, 13)]
-        day_options = [(F_('Day'), 'DD')] + [(i, str(i)) for i in xrange(1, 32)]
-        mm_name = self.name + '__month'
-        dd_name = self.name + '__day'
-        yyyy_name = self.name + '__year'
-        mm = _ternary((data is not None and mm_name in data), lambda: data[mm_name],  lambda: str(self.field.model_value and self.field.model_value.month))
-        dd = _ternary((data is not None and dd_name in data), lambda: data[dd_name], lambda: str(self.field.model_value and self.field.model_value.day))
-        # could be blank so don't use and/or construct
-        if data is not None and yyyy_name in data:
-            yyyy = data[yyyy_name]
-        else:
-            yyyy = str(self.field.model_value and self.field.model_value.year or 'YYYY')
-        selects = dict(
-                m=h.select(mm_name, h.options_for_select(month_options, selected=mm), **kwargs),
-                d=h.select(dd_name, h.options_for_select(day_options, selected=dd), **kwargs),
-                y=h.text_field(yyyy_name, value=yyyy, maxlength=4, size=4, **kwargs))
-        value = [selects.get(l) for l in self.edit_format.split('-')]
-        return ' '.join(value)
-    def render(self, **kwargs):
-        return h.content_tag('span', self._render(**kwargs), id=self.name)
-
-    def _serialized_value(self):
-        return '-'.join([self._params.getone(self.name + '__' + subfield) for subfield in ['year', 'month', 'day']])
-
-
-class TimeFieldRenderer(FieldRenderer):
-    """Render a time field"""
-    format = '%H:%M:%S'
-    def render_readonly(self, **kwargs):
-        value = self.field.raw_value
-        return value and value.strftime(self.format) or ''
-    def _render(self, **kwargs):
-        data = self._params
-        hour_options = ['HH'] + [(i, str(i)) for i in xrange(24)]
-        minute_options = ['MM' ] + [(i, str(i)) for i in xrange(60)]
-        second_options = ['SS'] + [(i, str(i)) for i in xrange(60)]
-        hh_name = self.name + '__hour'
-        mm_name = self.name + '__minute'
-        ss_name = self.name + '__second'
-        hh = _ternary((data is not None and hh_name in data), lambda: data[hh_name], lambda: str(self.field.model_value and self.field.model_value.hour))
-        mm = _ternary((data is not None and mm_name in data), lambda: data[mm_name], lambda: str(self.field.model_value and self.field.model_value.minute))
-        ss = _ternary((data is not None and ss_name in data), lambda: data[ss_name], lambda: str(self.field.model_value and self.field.model_value.second))
-        return h.select(hh_name, h.options_for_select(hour_options, selected=hh), **kwargs) \
-               + ':' + h.select(mm_name, h.options_for_select(minute_options, selected=mm), **kwargs) \
-               + ':' + h.select(ss_name, h.options_for_select(second_options, selected=ss), **kwargs)
-    def render(self, **kwargs):
-        return h.content_tag('span', self._render(**kwargs), id=self.name)
-
-    def _serialized_value(self):
-        return ':'.join([self._params.getone(self.name + '__' + subfield) for subfield in ['hour', 'minute', 'second']])
-
-
-class DateTimeFieldRenderer(DateFieldRenderer, TimeFieldRenderer):
-    """Render a date time field"""
-    format = '%Y-%m-%d %H:%M:%S'
-    def render(self, **kwargs):
-        return h.content_tag('span', DateFieldRenderer._render(self, **kwargs) + ' ' + TimeFieldRenderer._render(self, **kwargs), id=self.name)
-
-    def _serialized_value(self):
-        return DateFieldRenderer._serialized_value(self) + ' ' + TimeFieldRenderer._serialized_value(self)
-
-
-def _extract_options(options):
-    if isinstance(options, dict):
-        options = options.items()
-    for choice in options:
-        # Choice is a list/tuple...
-        if isinstance(choice, (list, tuple)):
-            if len(choice) != 2:
-                raise Exception('Options should consist of two items, a name and a value; found %d items in %r' % (len(choice, choice)))
-            yield choice
-        # ... or just a string.
-        else:
-            if not isinstance(choice, basestring):
-                raise Exception('List, tuple, or string value expected as option (got %r)' % choice)
-            yield (choice, choice)
-
-
-class RadioSet(FieldRenderer):
-    """render a field as radio"""
-    widget = staticmethod(h.radio_button)
-    format = '%(field)s%(label)s'
-    
-    def _serialized_value(self):
-        if self.name not in self._params:
-            return None
-        return FieldRenderer._serialized_value(self)
-
-    def _is_checked(self, choice_value):
-        return self._value == _stringify(choice_value)
-
-    def render(self, options, **kwargs):
-        self.radios = []
-        for i, (choice_name, choice_value) in enumerate(_extract_options(options)):
-            choice_id = '%s_%i' % (self.name, i)
-            radio = self.widget(self.name, choice_value, id=choice_id,
-                                checked=self._is_checked(choice_value), **kwargs)
-            label = h.content_tag('label', choice_name, for_=choice_id)
-            self.radios.append(self.format % dict(field=radio,
-                                                  label=label))
-        return h.tag("br").join(self.radios)
-
-
-class CheckBoxSet(RadioSet):
-    widget = staticmethod(h.check_box)
-
-    def _serialized_value(self):
-        if self.name not in self._params:
-            return []
-        return FieldRenderer._serialized_value(self)
-
-    def _is_checked(self, choice_value):
-        return _stringify(choice_value) in self._value
-
-
-class SelectFieldRenderer(FieldRenderer):
-    """render a field as select"""
-    def _serialized_value(self):
-        if self.name not in self._params:
-            if self.field.is_collection:
-                return []
-            return None
-        return FieldRenderer._serialized_value(self)
-
-    def render(self, options, **kwargs):
-        if callable(options):
-            L = _normalized_options(options(self.field.parent))
-            if not self.field.is_required() and not self.field.is_collection:
-                L.insert(0, self.field._null_option)
-        else:
-            L = list(options)
-        if len(L) > 0:
-            if len(L[0]) == 2:
-                L = [(k, self.stringify_value(v)) for k, v in L]
-            else:
-                L = [_stringify(k) for k in L]
-        return h.select(self.name, h.options_for_select(L, selected=self._value), **kwargs)
-
-    def render_readonly(self, options=None, **kwargs):
-        """render a string representation of the field value.
-           Try to retrieve a value from `options`
-        """
-        if not options or self.field.is_scalar_relation:
-            return FieldRenderer.render_readonly(self)
-
-        value = self.field.raw_value
-        if value is None:
-            return ''
-
-        if callable(options):
-            L = _normalized_options(options(self.field.parent))
-        else:
-            L = list(options)
-
-        if len(L) > 0:
-            if len(L[0]) == 2:
-                L = [(v, k) for k, v in L]
-            else:
-                L = [(k, _stringify(k)) for k in L]
-        D = dict(L)
-        if isinstance(value, list):
-            return u', '.join([_stringify(D.get(item, item)) for item in value])
-        return _stringify(D.get(value, value))
->>>>>>> 60914f9c
 
 
 def _pk_one_column(instance, column):
