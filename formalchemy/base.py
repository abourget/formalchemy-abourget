--- conflicted
+++ resolved
@@ -207,13 +207,8 @@
             L.sort(lambda a, b: cmp(a.is_relation, b.is_relation)) # note, key= not used for 2.3 support
             self._fields.update((field.key, field) for field in L)
 
-<<<<<<< HEAD
-    def add(self, field):
-        """Add a form Field.  By default, this Field will be included in the rendered form or table, unless you specify `include=` or `exclude=` explicitly."""
-=======
     def append(self, field):
         """Add a form Field. By default, this Field will be included in the rendered form or table."""
->>>>>>> 60914f9c
         if not isinstance(field, fields.Field):
             raise ValueError('Can only add Field objects; got %s instead' % field)
         field.parent = self
